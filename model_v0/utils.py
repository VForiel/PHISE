--- conflicted
+++ resolved
@@ -226,12 +226,8 @@
     - The evolution of the phase shifters during the optimization
     ------------------------------------------------------------------------"""
 
-<<<<<<< HEAD
     treshold = 1e-20
-=======
-    treshold = 1e-10
     decay = 1.5 # Decay factor for the step size (delta /= decay)
->>>>>>> 9950885a
 
     # Shifters that contribute to redirecting light to the bright output
     p1 = [2,3,4,5,7] # 1,
